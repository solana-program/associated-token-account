--- conflicted
+++ resolved
@@ -3,23 +3,13 @@
 #[allow(deprecated)]
 use spl_associated_token_account::create_associated_token_account as deprecated_create_associated_token_account;
 use {
-<<<<<<< HEAD
-    program_test::program_test,
-    solana_program_test::*,
     solana_pubkey::Pubkey,
     solana_sdk::{program_pack::Pack, signature::Signer, transaction::Transaction},
     spl_associated_token_account_interface::{
         address::get_associated_token_address, instruction::create_associated_token_account,
     },
     spl_token_interface::state::Account,
-=======
-    solana_program::pubkey::Pubkey,
-    solana_sdk::{program_pack::Pack, signature::Signer, transaction::Transaction},
-    spl_associated_token_account::instruction::create_associated_token_account,
-    spl_associated_token_account_client::address::get_associated_token_address,
-    spl_token::state::Account,
     utils::*,
->>>>>>> 6637fd43
 };
 
 #[tokio::test]
@@ -45,18 +35,6 @@
     let (expected_token_account_len, expected_token_account_balance) =
         (Account::LEN, TOKEN_ACCOUNT_RENT_EXEMPT);
 
-<<<<<<< HEAD
-    let transaction = Transaction::new_signed_with_payer(
-        &[create_associated_token_account(
-            &payer.pubkey(),
-            &wallet_address,
-            &token_mint_address,
-            &spl_token_interface::id(),
-        )],
-        Some(&payer.pubkey()),
-        &[&payer],
-        recent_blockhash,
-=======
     let instruction = build_create_ata_instruction(
         spl_associated_token_account::id(),
         payer.pubkey(),
@@ -68,7 +46,6 @@
             bump: None,
             account_len: None,
         },
->>>>>>> 6637fd43
     );
     let result = mollusk.process_instruction(&instruction, &accounts);
     assert!(result.program_result.is_ok());
