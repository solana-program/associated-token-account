mod utils;

use {
<<<<<<< HEAD
    program_test::{program_test, program_test_2022},
    solana_program::pubkey::Pubkey,
    solana_program_test::*,
=======
    solana_program::{pubkey::Pubkey, system_instruction},
>>>>>>> 6637fd43
    solana_sdk::{
        account::Account,
        instruction::{AccountMeta, InstructionError},
        signature::Signer,
        signer::keypair::Keypair,
    },
    solana_system_interface::instruction as system_instruction,
    spl_associated_token_account_interface::{
        address::get_associated_token_address_with_program_id, instruction,
    },
    spl_token_2022_interface::{
        extension::{ExtensionType, StateWithExtensionsOwned},
        state::{Account as TokenAccount, Mint},
    },
    utils::*,
};

fn create_mint_mollusk(
    mollusk: &mollusk_svm::Mollusk,
    accounts: &mut Vec<(Pubkey, Account)>,
    payer: &Keypair,
    program_id: &Pubkey,
) -> (Pubkey, Keypair) {
    let mint_account = Keypair::new();
    let mint_authority = Keypair::new();
<<<<<<< HEAD
    let space = ExtensionType::try_calculate_account_len::<Mint>(&[]).unwrap();
    let rent = context.banks_client.get_rent().await.unwrap();
    let transaction = Transaction::new_signed_with_payer(
        &[
            system_instruction::create_account(
                &context.payer.pubkey(),
                &mint_account.pubkey(),
                rent.minimum_balance(space),
                space as u64,
                program_id,
            ),
            spl_token_2022_interface::instruction::initialize_mint(
                program_id,
                &token_mint_address,
                &mint_authority.pubkey(),
                Some(&mint_authority.pubkey()),
                0,
            )
            .unwrap(),
        ],
        Some(&context.payer.pubkey()),
        &[&context.payer, &mint_account],
        context.last_blockhash,
=======
    accounts.extend([
        (
            mint_account.pubkey(),
            Account::new(0, 0, &solana_program::system_program::id()),
        ),
        (
            mint_authority.pubkey(),
            account_builder::AccountBuilder::system_account(1_000_000),
        ),
    ]);
    let mint_accounts = create_test_mint(
        mollusk,
        &mint_account,
        &mint_authority,
        payer,
        program_id,
        0,
>>>>>>> 6637fd43
    );
    accounts.extend(mint_accounts.into_iter().filter(|(pubkey, _)| {
        *pubkey == mint_account.pubkey() || *pubkey == mint_authority.pubkey()
    }));
    (mint_account.pubkey(), mint_authority)
}

fn create_associated_token_account_mollusk(
    mollusk: &mollusk_svm::Mollusk,
    accounts: &mut Vec<(Pubkey, Account)>,
    payer: &Keypair,
    owner: &Pubkey,
    mint: &Pubkey,
    program_id: &Pubkey,
) -> Pubkey {
    let ata_address = get_associated_token_address_with_program_id(owner, mint, program_id);
    let instruction = build_create_ata_instruction(
        spl_associated_token_account::id(),
        payer.pubkey(),
        ata_address,
        *owner,
        *mint,
        *program_id,
        CreateAtaInstructionType::Create {
            bump: None,
            account_len: None,
        },
    );
    let result = mollusk.process_instruction(&instruction, accounts);
    assert!(result.program_result.is_ok());
    if let Some((_, account)) = result
        .resulting_accounts
        .into_iter()
        .find(|(pubkey, _)| *pubkey == ata_address)
    {
        accounts.push((ata_address, account));
    }
    ata_address
}

#[allow(clippy::too_many_arguments)]
fn try_recover_nested_mollusk(
    mollusk: &mollusk_svm::Mollusk,
    accounts: &mut Vec<(Pubkey, Account)>,
    program_id: &Pubkey,
    nested_mint: Pubkey,
    nested_mint_authority: &Keypair,
    nested_associated_token_address: Pubkey,
    destination_token_address: Pubkey,
    wallet: &Keypair,
    recover_instruction: solana_program::instruction::Instruction,
    expected_error: Option<InstructionError>,
) {
    let initial_lamports = accounts
        .iter()
        .find(|(pubkey, _)| *pubkey == nested_associated_token_address)
        .map(|(_, account)| account.lamports)
        .unwrap_or(TOKEN_ACCOUNT_RENT_EXEMPT);

    // mint to nested account
    let amount = 100;
<<<<<<< HEAD
    let transaction = Transaction::new_signed_with_payer(
        &[spl_token_2022_interface::instruction::mint_to(
            program_id,
            &nested_mint,
            &nested_associated_token_address,
            &nested_mint_authority.pubkey(),
            &[],
            amount,
        )
        .unwrap()],
        Some(&context.payer.pubkey()),
        &[&context.payer, &nested_mint_authority],
        context.last_blockhash,
    );
    context
        .banks_client
        .process_transaction(transaction)
        .await
        .unwrap();
=======
    let mint_to_ix = spl_token_2022::instruction::mint_to(
        program_id,
        &nested_mint,
        &nested_associated_token_address,
        &nested_mint_authority.pubkey(),
        &[],
        amount,
    )
    .unwrap();
    let result = mollusk.process_instruction(&mint_to_ix, accounts);
    assert!(result.program_result.is_ok());
    if let Some((_, account)) = result
        .resulting_accounts
        .into_iter()
        .find(|(pubkey, _)| *pubkey == nested_associated_token_address)
    {
        if let Some((_, existing_account)) = accounts
            .iter_mut()
            .find(|(pubkey, _)| *pubkey == nested_associated_token_address)
        {
            *existing_account = account;
        }
    }
>>>>>>> 6637fd43

    // transfer / close nested account
    let result = mollusk.process_instruction(&recover_instruction, accounts);
    if let Some(expected_error) = expected_error {
        assert_eq!(result.program_result.unwrap_err(), expected_error.into());
    } else {
        assert!(result.program_result.is_ok());
        let destination_account = result
            .resulting_accounts
            .iter()
            .find(|(pubkey, _)| *pubkey == destination_token_address)
            .expect("Destination account should exist")
            .1
            .clone();
        let destination_state =
            StateWithExtensionsOwned::<TokenAccount>::unpack(destination_account.data).unwrap();
        assert_eq!(destination_state.base.amount, amount);
        let wallet_account = result
            .resulting_accounts
            .iter()
            .find(|(pubkey, _)| *pubkey == wallet.pubkey())
            .expect("Wallet account should exist")
            .1
            .clone();
        assert_eq!(wallet_account.lamports, initial_lamports);
    }
}

fn check_same_mint_mollusk(program_id: &Pubkey) {
    let mollusk = setup_mollusk_with_programs(program_id);
    let payer = Keypair::new();
    let wallet = Keypair::new();
    let mut accounts = create_mollusk_base_accounts_with_token(&payer, program_id);
    accounts.push((
        wallet.pubkey(),
        account_builder::AccountBuilder::system_account(1_000_000),
    ));

    let (mint, mint_authority) = create_mint_mollusk(&mollusk, &mut accounts, &payer, program_id);
    let owner_associated_token_address = create_associated_token_account_mollusk(
        &mollusk,
        &mut accounts,
        &payer,
        &wallet.pubkey(),
        &mint,
        program_id,
    );
    let nested_associated_token_address = create_associated_token_account_mollusk(
        &mollusk,
        &mut accounts,
        &payer,
        &owner_associated_token_address,
        &mint,
        program_id,
    );

    let recover_instruction =
        instruction::recover_nested(&wallet.pubkey(), &mint, &mint, program_id);
    try_recover_nested_mollusk(
        &mollusk,
        &mut accounts,
        program_id,
        mint,
        &mint_authority,
        nested_associated_token_address,
        owner_associated_token_address,
        &wallet,
        recover_instruction,
        None,
    );
}

<<<<<<< HEAD
#[tokio::test]
async fn success_same_mint_2022() {
    let dummy_mint = Pubkey::new_unique();
    let pt = program_test_2022(dummy_mint);
    let mut context = pt.start_with_context().await;
    check_same_mint(&mut context, &spl_token_2022_interface::id()).await;
}

#[tokio::test]
async fn success_same_mint() {
    let dummy_mint = Pubkey::new_unique();
    let pt = program_test(dummy_mint);
    let mut context = pt.start_with_context().await;
    check_same_mint(&mut context, &spl_token_interface::id()).await;
=======
#[test]
fn success_same_mint_2022() {
    check_same_mint_mollusk(&spl_token_2022::id());
}

#[test]
fn success_same_mint() {
    check_same_mint_mollusk(&spl_token::id());
>>>>>>> 6637fd43
}

fn check_different_mints_mollusk(program_id: &Pubkey) {
    let mollusk = setup_mollusk_with_programs(program_id);
    let payer = Keypair::new();
    let wallet = Keypair::new();
    let mut accounts = create_mollusk_base_accounts_with_token(&payer, program_id);
    accounts.push((
        wallet.pubkey(),
        account_builder::AccountBuilder::system_account(1_000_000),
    ));

    let (owner_mint, _owner_mint_authority) =
        create_mint_mollusk(&mollusk, &mut accounts, &payer, program_id);
    let (nested_mint, nested_mint_authority) =
        create_mint_mollusk(&mollusk, &mut accounts, &payer, program_id);
    let owner_associated_token_address = create_associated_token_account_mollusk(
        &mollusk,
        &mut accounts,
        &payer,
        &wallet.pubkey(),
        &owner_mint,
        program_id,
    );
    let nested_associated_token_address = create_associated_token_account_mollusk(
        &mollusk,
        &mut accounts,
        &payer,
        &owner_associated_token_address,
        &nested_mint,
        program_id,
    );
    let destination_token_address = create_associated_token_account_mollusk(
        &mollusk,
        &mut accounts,
        &payer,
        &wallet.pubkey(),
        &nested_mint,
        program_id,
    );

    let recover_instruction =
        instruction::recover_nested(&wallet.pubkey(), &owner_mint, &nested_mint, program_id);
    try_recover_nested_mollusk(
        &mollusk,
        &mut accounts,
        program_id,
        nested_mint,
        &nested_mint_authority,
        nested_associated_token_address,
        destination_token_address,
        &wallet,
        recover_instruction,
        None,
    );
}

<<<<<<< HEAD
#[tokio::test]
async fn success_different_mints() {
    let dummy_mint = Pubkey::new_unique();
    let pt = program_test(dummy_mint);
    let mut context = pt.start_with_context().await;
    check_different_mints(&mut context, &spl_token_interface::id()).await;
}

#[tokio::test]
async fn success_different_mints_2022() {
    let dummy_mint = Pubkey::new_unique();
    let pt = program_test_2022(dummy_mint);
    let mut context = pt.start_with_context().await;
    check_different_mints(&mut context, &spl_token_2022_interface::id()).await;
=======
#[test]
fn success_different_mints() {
    check_different_mints_mollusk(&spl_token::id());
}

#[test]
fn success_different_mints_2022() {
    check_different_mints_mollusk(&spl_token_2022::id());
>>>>>>> 6637fd43
}

// Error test cases using mollusk
#[test]
fn fail_missing_wallet_signature_2022() {
    let mollusk = setup_mollusk_with_programs(&spl_token_2022::id());
    let payer = Keypair::new();
    let wallet = Keypair::new();
    let mut accounts = create_mollusk_base_accounts_with_token(&payer, &spl_token_2022::id());
    accounts.push((
        wallet.pubkey(),
        account_builder::AccountBuilder::system_account(1_000_000),
    ));
    let (mint, mint_authority) =
        create_mint_mollusk(&mollusk, &mut accounts, &payer, &spl_token_2022::id());
    let owner_ata = create_associated_token_account_mollusk(
        &mollusk,
        &mut accounts,
        &payer,
        &wallet.pubkey(),
        &mint,
        &spl_token_2022::id(),
    );
    let nested_ata = create_associated_token_account_mollusk(
        &mollusk,
        &mut accounts,
        &payer,
        &owner_ata,
        &mint,
        &spl_token_2022::id(),
    );

    let mut recover =
        instruction::recover_nested(&wallet.pubkey(), &mint, &mint, &spl_token_2022::id());
    recover.accounts[5] = AccountMeta::new(wallet.pubkey(), false); // Remove signature requirement
    try_recover_nested_mollusk(
        &mollusk,
        &mut accounts,
        &spl_token_2022::id(),
        mint,
        &mint_authority,
        nested_ata,
        owner_ata,
        &wallet,
        recover,
        Some(InstructionError::MissingRequiredSignature),
<<<<<<< HEAD
    )
    .await;
}

#[tokio::test]
async fn fail_missing_wallet_signature_2022() {
    let dummy_mint = Pubkey::new_unique();
    let pt = program_test_2022(dummy_mint);
    let mut context = pt.start_with_context().await;
    check_missing_wallet_signature(&mut context, &spl_token_2022_interface::id()).await;
}

#[tokio::test]
async fn fail_missing_wallet_signature() {
    let dummy_mint = Pubkey::new_unique();
    let pt = program_test(dummy_mint);
    let mut context = pt.start_with_context().await;
    check_missing_wallet_signature(&mut context, &spl_token_interface::id()).await;
=======
    );
>>>>>>> 6637fd43
}

#[test]
fn fail_missing_wallet_signature() {
    let mollusk = setup_mollusk_with_programs(&spl_token::id());
    let payer = Keypair::new();
    let wallet = Keypair::new();
    let mut accounts = create_mollusk_base_accounts_with_token(&payer, &spl_token::id());
    accounts.push((
        wallet.pubkey(),
        account_builder::AccountBuilder::system_account(1_000_000),
    ));
    let (mint, mint_authority) =
        create_mint_mollusk(&mollusk, &mut accounts, &payer, &spl_token::id());
    let owner_ata = create_associated_token_account_mollusk(
        &mollusk,
        &mut accounts,
        &payer,
        &wallet.pubkey(),
        &mint,
        &spl_token::id(),
    );
    let nested_ata = create_associated_token_account_mollusk(
        &mollusk,
        &mut accounts,
        &payer,
        &owner_ata,
        &mint,
        &spl_token::id(),
    );

    let mut recover = instruction::recover_nested(&wallet.pubkey(), &mint, &mint, &spl_token::id());
    recover.accounts[5] = AccountMeta::new(wallet.pubkey(), false);
    try_recover_nested_mollusk(
        &mollusk,
        &mut accounts,
        &spl_token::id(),
        mint,
        &mint_authority,
        nested_ata,
        owner_ata,
        &wallet,
        recover,
        Some(InstructionError::MissingRequiredSignature),
    );
}

<<<<<<< HEAD
#[tokio::test]
async fn fail_wrong_signer_2022() {
    let dummy_mint = Pubkey::new_unique();
    let pt = program_test_2022(dummy_mint);
    let mut context = pt.start_with_context().await;
    check_wrong_signer(&mut context, &spl_token_2022_interface::id()).await;
}

#[tokio::test]
async fn fail_wrong_signer() {
    let dummy_mint = Pubkey::new_unique();
    let pt = program_test(dummy_mint);
    let mut context = pt.start_with_context().await;
    check_wrong_signer(&mut context, &spl_token_interface::id()).await;
=======
#[test]
fn fail_wrong_signer_2022() {
    let mollusk = setup_mollusk_with_programs(&spl_token_2022::id());
    let payer = Keypair::new();
    let wallet = Keypair::new();
    let wrong_wallet = Keypair::new();
    let mut accounts = create_mollusk_base_accounts_with_token(&payer, &spl_token_2022::id());
    accounts.extend([(wallet.pubkey(), account_builder::AccountBuilder::system_account(1_000_000)), (wrong_wallet.pubkey(), account_builder::AccountBuilder::system_account(1_000_000))]);
    let (mint, mint_authority) = create_mint_mollusk(&mollusk, &mut accounts, &payer, &spl_token_2022::id());
    let owner_ata = create_associated_token_account_mollusk(&mollusk, &mut accounts, &payer, &wallet.pubkey(), &mint, &spl_token_2022::id());
    let nested_ata = create_associated_token_account_mollusk(&mollusk, &mut accounts, &payer, &owner_ata, &mint, &spl_token_2022::id());
    
    let recover_instruction = instruction::recover_nested(&wrong_wallet.pubkey(), &mint, &mint, &spl_token_2022::id()); // Wrong signer
    try_recover_nested_mollusk(&mollusk, &mut accounts, &spl_token_2022::id(), mint, &mint_authority, nested_ata, owner_ata, &wrong_wallet, recover_instruction, Some(InstructionError::IllegalOwner));
}

#[test]
fn fail_wrong_signer() {
    let mollusk = setup_mollusk_with_programs(&spl_token::id());
    let payer = Keypair::new();
    let wallet = Keypair::new();
    let wrong_wallet = Keypair::new();
    let mut accounts = create_mollusk_base_accounts_with_token(&payer, &spl_token::id());
    accounts.extend([(wallet.pubkey(), account_builder::AccountBuilder::system_account(1_000_000)), (wrong_wallet.pubkey(), account_builder::AccountBuilder::system_account(1_000_000))]);
    let (mint, mint_authority) = create_mint_mollusk(&mollusk, &mut accounts, &payer, &spl_token::id());
    let owner_ata = create_associated_token_account_mollusk(&mollusk, &mut accounts, &payer, &wallet.pubkey(), &mint, &spl_token::id());
    let nested_ata = create_associated_token_account_mollusk(&mollusk, &mut accounts, &payer, &owner_ata, &mint, &spl_token::id());
    
    let recover_instruction = instruction::recover_nested(&wrong_wallet.pubkey(), &mint, &mint, &spl_token::id()); // Wrong signer
    try_recover_nested_mollusk(&mollusk, &mut accounts, &spl_token::id(), mint, &mint_authority, nested_ata, owner_ata, &wrong_wallet, recover_instruction, Some(InstructionError::IllegalOwner));
>>>>>>> 6637fd43
}

#[test]
fn fail_not_nested_2022() {
    let mollusk = setup_mollusk_with_programs(&spl_token_2022::id());
    let payer = Keypair::new();
    let wallet = Keypair::new();
    let wrong_wallet = Pubkey::new_unique();
<<<<<<< HEAD
    let (mint, mint_authority) = create_mint(context, program_id).await;

    let owner_associated_token_address =
        create_associated_token_account(context, &wallet.pubkey(), &mint, program_id).await;
    let nested_associated_token_address =
        create_associated_token_account(context, &wrong_wallet, &mint, program_id).await;

    context.last_blockhash = context
        .banks_client
        .get_new_latest_blockhash(&context.last_blockhash)
        .await
        .unwrap();
    let transaction = Transaction::new_signed_with_payer(
        &[instruction::recover_nested(
            &wallet.pubkey(),
            &mint,
            &mint,
            program_id,
        )],
        Some(&context.payer.pubkey()),
        &[&context.payer, &wallet],
        context.last_blockhash,
    );
    try_recover_nested(
        context,
        program_id,
        mint,
        mint_authority,
        nested_associated_token_address,
        owner_associated_token_address,
        wallet,
        transaction,
        Some(InstructionError::IllegalOwner),
    )
    .await;
}

#[tokio::test]
async fn fail_not_nested_2022() {
    let dummy_mint = Pubkey::new_unique();
    let pt = program_test_2022(dummy_mint);
    let mut context = pt.start_with_context().await;
    check_not_nested(&mut context, &spl_token_2022_interface::id()).await;
}

#[tokio::test]
async fn fail_not_nested() {
    let dummy_mint = Pubkey::new_unique();
    let pt = program_test(dummy_mint);
    let mut context = pt.start_with_context().await;
    check_not_nested(&mut context, &spl_token_interface::id()).await;
}

async fn check_wrong_address_derivation_owner(
    context: &mut ProgramTestContext,
    program_id: &Pubkey,
) {
    let wallet = Keypair::new();
    let wrong_wallet = Pubkey::new_unique();
    let (mint, mint_authority) = create_mint(context, program_id).await;

    let owner_associated_token_address =
        create_associated_token_account(context, &wallet.pubkey(), &mint, program_id).await;
    let nested_associated_token_address = create_associated_token_account(
        context,
        &owner_associated_token_address,
        &mint,
        program_id,
    )
    .await;

    let wrong_owner_associated_token_address =
        get_associated_token_address_with_program_id(&mint, &wrong_wallet, program_id);
    let mut recover = instruction::recover_nested(&wallet.pubkey(), &mint, &mint, program_id);
    recover.accounts[3] = AccountMeta::new(wrong_owner_associated_token_address, false);
    context.last_blockhash = context
        .banks_client
        .get_new_latest_blockhash(&context.last_blockhash)
        .await
        .unwrap();
    let transaction = Transaction::new_signed_with_payer(
        &[recover],
        Some(&context.payer.pubkey()),
        &[&context.payer, &wallet],
        context.last_blockhash,
    );
    try_recover_nested(
        context,
        program_id,
        mint,
        mint_authority,
        nested_associated_token_address,
        wrong_owner_associated_token_address,
        wallet,
        transaction,
        Some(InstructionError::InvalidSeeds),
    )
    .await;
}

#[tokio::test]
async fn fail_wrong_address_derivation_owner_2022() {
    let dummy_mint = Pubkey::new_unique();
    let pt = program_test_2022(dummy_mint);
    let mut context = pt.start_with_context().await;
    check_wrong_address_derivation_owner(&mut context, &spl_token_2022_interface::id()).await;
}

#[tokio::test]
async fn fail_wrong_address_derivation_owner() {
    let dummy_mint = Pubkey::new_unique();
    let pt = program_test(dummy_mint);
    let mut context = pt.start_with_context().await;
    check_wrong_address_derivation_owner(&mut context, &spl_token_interface::id()).await;
=======
    let mut accounts = create_mollusk_base_accounts_with_token(&payer, &spl_token_2022::id());
    accounts.extend([(wallet.pubkey(), account_builder::AccountBuilder::system_account(1_000_000)), (wrong_wallet, account_builder::AccountBuilder::system_account(1_000_000))]);
    let (mint, mint_authority) = create_mint_mollusk(&mollusk, &mut accounts, &payer, &spl_token_2022::id());
    let owner_ata = create_associated_token_account_mollusk(&mollusk, &mut accounts, &payer, &wallet.pubkey(), &mint, &spl_token_2022::id());
    let nested_ata = create_associated_token_account_mollusk(&mollusk, &mut accounts, &payer, &wrong_wallet, &mint, &spl_token_2022::id()); // Not nested under owner_ata
    
    let recover_instruction = instruction::recover_nested(&wallet.pubkey(), &mint, &mint, &spl_token_2022::id());
    try_recover_nested_mollusk(&mollusk, &mut accounts, &spl_token_2022::id(), mint, &mint_authority, nested_ata, owner_ata, &wallet, recover_instruction, Some(InstructionError::IllegalOwner));
}

#[test]
fn fail_not_nested() {
    let mollusk = setup_mollusk_with_programs(&spl_token::id());
    let payer = Keypair::new();
    let wallet = Keypair::new();
    let wrong_wallet = Pubkey::new_unique();
    let mut accounts = create_mollusk_base_accounts_with_token(&payer, &spl_token::id());
    accounts.extend([(wallet.pubkey(), account_builder::AccountBuilder::system_account(1_000_000)), (wrong_wallet, account_builder::AccountBuilder::system_account(1_000_000))]);
    let (mint, mint_authority) = create_mint_mollusk(&mollusk, &mut accounts, &payer, &spl_token::id());
    let owner_ata = create_associated_token_account_mollusk(&mollusk, &mut accounts, &payer, &wallet.pubkey(), &mint, &spl_token::id());
    let nested_ata = create_associated_token_account_mollusk(&mollusk, &mut accounts, &payer, &wrong_wallet, &mint, &spl_token::id()); // Not nested under owner_ata
    
    let recover_instruction = instruction::recover_nested(&wallet.pubkey(), &mint, &mint, &spl_token::id());
    try_recover_nested_mollusk(&mollusk, &mut accounts, &spl_token::id(), mint, &mint_authority, nested_ata, owner_ata, &wallet, recover_instruction, Some(InstructionError::IllegalOwner));
}
#[test]
fn fail_wrong_address_derivation_owner_2022() {
    let mollusk = setup_mollusk_with_programs(&spl_token_2022::id());
    let payer = Keypair::new();
    let wallet = Keypair::new();
    let mut accounts = create_mollusk_base_accounts_with_token(&payer, &spl_token_2022::id());
    accounts.push((wallet.pubkey(), account_builder::AccountBuilder::system_account(1_000_000)));
    let (mint, mint_authority) = create_mint_mollusk(&mollusk, &mut accounts, &payer, &spl_token_2022::id());
    let owner_ata = create_associated_token_account_mollusk(&mollusk, &mut accounts, &payer, &wallet.pubkey(), &mint, &spl_token_2022::id());
    let nested_ata = create_associated_token_account_mollusk(&mollusk, &mut accounts, &payer, &owner_ata, &mint, &spl_token_2022::id());
    
    let mut recover_instruction = instruction::recover_nested(&wallet.pubkey(), &mint, &mint, &spl_token_2022::id());
    recover_instruction.accounts[3] = AccountMeta::new(Pubkey::new_unique(), false); // Wrong owner address
    try_recover_nested_mollusk(&mollusk, &mut accounts, &spl_token_2022::id(), mint, &mint_authority, nested_ata, Pubkey::new_unique(), &wallet, recover_instruction, Some(InstructionError::InvalidSeeds));
>>>>>>> 6637fd43
}

#[test]
fn fail_wrong_address_derivation_owner() {
    let mollusk = setup_mollusk_with_programs(&spl_token::id());
    let payer = Keypair::new();
    let wallet = Keypair::new();
    let mut accounts = create_mollusk_base_accounts_with_token(&payer, &spl_token::id());
    accounts.push((wallet.pubkey(), account_builder::AccountBuilder::system_account(1_000_000)));
    let (mint, mint_authority) = create_mint_mollusk(&mollusk, &mut accounts, &payer, &spl_token::id());
    let owner_ata = create_associated_token_account_mollusk(&mollusk, &mut accounts, &payer, &wallet.pubkey(), &mint, &spl_token::id());
    let nested_ata = create_associated_token_account_mollusk(&mollusk, &mut accounts, &payer, &owner_ata, &mint, &spl_token::id());
    
    let mut recover_instruction = instruction::recover_nested(&wallet.pubkey(), &mint, &mint, &spl_token::id());
    recover_instruction.accounts[3] = AccountMeta::new(Pubkey::new_unique(), false); // Wrong owner address
    try_recover_nested_mollusk(&mollusk, &mut accounts, &spl_token::id(), mint, &mint_authority, nested_ata, Pubkey::new_unique(), &wallet, recover_instruction, Some(InstructionError::InvalidSeeds));
}

<<<<<<< HEAD
#[tokio::test]
async fn fail_owner_account_does_not_exist() {
    let dummy_mint = Pubkey::new_unique();
    let pt = program_test_2022(dummy_mint);
    let mut context = pt.start_with_context().await;
    check_owner_account_does_not_exist(&mut context, &spl_token_2022_interface::id()).await;
=======
#[test]
fn fail_owner_account_does_not_exist() {
    let mollusk = setup_mollusk_with_programs(&spl_token_2022::id());
    let payer = Keypair::new();
    let wallet = Keypair::new();
    let mut accounts = create_mollusk_base_accounts_with_token(&payer, &spl_token_2022::id());
    accounts.push((wallet.pubkey(), account_builder::AccountBuilder::system_account(1_000_000)));
    let (mint, mint_authority) = create_mint_mollusk(&mollusk, &mut accounts, &payer, &spl_token_2022::id());
    // Don't create owner ATA - it should not exist
    let owner_ata_address = get_associated_token_address_with_program_id(&wallet.pubkey(), &mint, &spl_token_2022::id());
    let nested_ata = create_associated_token_account_mollusk(&mollusk, &mut accounts, &payer, &owner_ata_address, &mint, &spl_token_2022::id());
    
    let recover_instruction = instruction::recover_nested(&wallet.pubkey(), &mint, &mint, &spl_token_2022::id());
    try_recover_nested_mollusk(&mollusk, &mut accounts, &spl_token_2022::id(), mint, &mint_authority, nested_ata, owner_ata_address, &wallet, recover_instruction, Some(InstructionError::IllegalOwner));
>>>>>>> 6637fd43
}

#[test]
fn fail_wrong_spl_token_program() {
    let mollusk = setup_mollusk_with_programs(&spl_token_2022::id());
    let payer = Keypair::new();
    let wallet = Keypair::new();
<<<<<<< HEAD
    let dummy_mint = Pubkey::new_unique();
    let pt = program_test_2022(dummy_mint);
    let mut context = pt.start_with_context().await;
    let program_id = spl_token_2022_interface::id();
    let wrong_program_id = spl_token_interface::id();
    let (mint, mint_authority) = create_mint(&mut context, &program_id).await;

    let owner_associated_token_address =
        create_associated_token_account(&mut context, &wallet.pubkey(), &mint, &program_id).await;
    let nested_associated_token_address = create_associated_token_account(
        &mut context,
        &owner_associated_token_address,
        &mint,
        &program_id,
    )
    .await;

    context.last_blockhash = context
        .banks_client
        .get_new_latest_blockhash(&context.last_blockhash)
        .await
        .unwrap();
    let transaction = Transaction::new_signed_with_payer(
        &[instruction::recover_nested(
            &wallet.pubkey(),
            &mint,
            &mint,
            &wrong_program_id,
        )],
        Some(&context.payer.pubkey()),
        &[&context.payer, &wallet],
        context.last_blockhash,
    );
    try_recover_nested(
        &mut context,
        &program_id,
        mint,
        mint_authority,
        nested_associated_token_address,
        owner_associated_token_address,
        wallet,
        transaction,
        Some(InstructionError::IllegalOwner),
    )
    .await;
=======
    let mut accounts = create_mollusk_base_accounts_with_token(&payer, &spl_token_2022::id());
    accounts.push((wallet.pubkey(), account_builder::AccountBuilder::system_account(1_000_000)));
    let (mint, mint_authority) = create_mint_mollusk(&mollusk, &mut accounts, &payer, &spl_token_2022::id());
    let owner_ata = create_associated_token_account_mollusk(&mollusk, &mut accounts, &payer, &wallet.pubkey(), &mint, &spl_token_2022::id());
    let nested_ata = create_associated_token_account_mollusk(&mollusk, &mut accounts, &payer, &owner_ata, &mint, &spl_token_2022::id());
    
    let recover_instruction = instruction::recover_nested(&wallet.pubkey(), &mint, &mint, &spl_token::id()); // Wrong program ID
    try_recover_nested_mollusk(&mollusk, &mut accounts, &spl_token_2022::id(), mint, &mint_authority, nested_ata, owner_ata, &wallet, recover_instruction, Some(InstructionError::IllegalOwner));
>>>>>>> 6637fd43
}

#[test]
fn fail_destination_not_wallet_ata() {
    let mollusk = setup_mollusk_with_programs(&spl_token_2022::id());
    let payer = Keypair::new();
    let wallet = Keypair::new();
    let wrong_wallet = Pubkey::new_unique();
<<<<<<< HEAD
    let dummy_mint = Pubkey::new_unique();
    let pt = program_test_2022(dummy_mint);
    let program_id = spl_token_2022_interface::id();
    let mut context = pt.start_with_context().await;
    let (mint, mint_authority) = create_mint(&mut context, &program_id).await;

    let owner_associated_token_address =
        create_associated_token_account(&mut context, &wallet.pubkey(), &mint, &program_id).await;
    let nested_associated_token_address = create_associated_token_account(
        &mut context,
        &owner_associated_token_address,
        &mint,
        &program_id,
    )
    .await;
    let wrong_destination_associated_token_account_address =
        create_associated_token_account(&mut context, &wrong_wallet, &mint, &program_id).await;

    let mut recover = instruction::recover_nested(&wallet.pubkey(), &mint, &mint, &program_id);
    recover.accounts[2] =
        AccountMeta::new(wrong_destination_associated_token_account_address, false);

    context.last_blockhash = context
        .banks_client
        .get_new_latest_blockhash(&context.last_blockhash)
        .await
        .unwrap();
    let transaction = Transaction::new_signed_with_payer(
        &[recover],
        Some(&context.payer.pubkey()),
        &[&context.payer, &wallet],
        context.last_blockhash,
    );
    try_recover_nested(
        &mut context,
        &program_id,
        mint,
        mint_authority,
        nested_associated_token_address,
        owner_associated_token_address,
        wallet,
        transaction,
        Some(InstructionError::InvalidSeeds),
    )
    .await;
=======
    let mut accounts = create_mollusk_base_accounts_with_token(&payer, &spl_token_2022::id());
    accounts.extend([(wallet.pubkey(), account_builder::AccountBuilder::system_account(1_000_000)), (wrong_wallet, account_builder::AccountBuilder::system_account(1_000_000))]);
    let (mint, mint_authority) = create_mint_mollusk(&mollusk, &mut accounts, &payer, &spl_token_2022::id());
    let owner_ata = create_associated_token_account_mollusk(&mollusk, &mut accounts, &payer, &wallet.pubkey(), &mint, &spl_token_2022::id());
    let nested_ata = create_associated_token_account_mollusk(&mollusk, &mut accounts, &payer, &owner_ata, &mint, &spl_token_2022::id());
    let wrong_destination_ata = create_associated_token_account_mollusk(&mollusk, &mut accounts, &payer, &wrong_wallet, &mint, &spl_token_2022::id());
    
    let mut recover_instruction = instruction::recover_nested(&wallet.pubkey(), &mint, &mint, &spl_token_2022::id());
    recover_instruction.accounts[2] = AccountMeta::new(wrong_destination_ata, false); // Wrong destination
    try_recover_nested_mollusk(&mollusk, &mut accounts, &spl_token_2022::id(), mint, &mint_authority, nested_ata, wrong_destination_ata, &wallet, recover_instruction, Some(InstructionError::InvalidSeeds));
>>>>>>> 6637fd43
}<|MERGE_RESOLUTION|>--- conflicted
+++ resolved
@@ -1,13 +1,7 @@
 mod utils;
 
 use {
-<<<<<<< HEAD
-    program_test::{program_test, program_test_2022},
-    solana_program::pubkey::Pubkey,
-    solana_program_test::*,
-=======
-    solana_program::{pubkey::Pubkey, system_instruction},
->>>>>>> 6637fd43
+    solana_pubkey::Pubkey,
     solana_sdk::{
         account::Account,
         instruction::{AccountMeta, InstructionError},
@@ -33,31 +27,6 @@
 ) -> (Pubkey, Keypair) {
     let mint_account = Keypair::new();
     let mint_authority = Keypair::new();
-<<<<<<< HEAD
-    let space = ExtensionType::try_calculate_account_len::<Mint>(&[]).unwrap();
-    let rent = context.banks_client.get_rent().await.unwrap();
-    let transaction = Transaction::new_signed_with_payer(
-        &[
-            system_instruction::create_account(
-                &context.payer.pubkey(),
-                &mint_account.pubkey(),
-                rent.minimum_balance(space),
-                space as u64,
-                program_id,
-            ),
-            spl_token_2022_interface::instruction::initialize_mint(
-                program_id,
-                &token_mint_address,
-                &mint_authority.pubkey(),
-                Some(&mint_authority.pubkey()),
-                0,
-            )
-            .unwrap(),
-        ],
-        Some(&context.payer.pubkey()),
-        &[&context.payer, &mint_account],
-        context.last_blockhash,
-=======
     accounts.extend([
         (
             mint_account.pubkey(),
@@ -75,7 +44,6 @@
         payer,
         program_id,
         0,
->>>>>>> 6637fd43
     );
     accounts.extend(mint_accounts.into_iter().filter(|(pubkey, _)| {
         *pubkey == mint_account.pubkey() || *pubkey == mint_authority.pubkey()
@@ -137,27 +105,6 @@
 
     // mint to nested account
     let amount = 100;
-<<<<<<< HEAD
-    let transaction = Transaction::new_signed_with_payer(
-        &[spl_token_2022_interface::instruction::mint_to(
-            program_id,
-            &nested_mint,
-            &nested_associated_token_address,
-            &nested_mint_authority.pubkey(),
-            &[],
-            amount,
-        )
-        .unwrap()],
-        Some(&context.payer.pubkey()),
-        &[&context.payer, &nested_mint_authority],
-        context.last_blockhash,
-    );
-    context
-        .banks_client
-        .process_transaction(transaction)
-        .await
-        .unwrap();
-=======
     let mint_to_ix = spl_token_2022::instruction::mint_to(
         program_id,
         &nested_mint,
@@ -181,7 +128,6 @@
             *existing_account = account;
         }
     }
->>>>>>> 6637fd43
 
     // transfer / close nested account
     let result = mollusk.process_instruction(&recover_instruction, accounts);
@@ -254,22 +200,6 @@
     );
 }
 
-<<<<<<< HEAD
-#[tokio::test]
-async fn success_same_mint_2022() {
-    let dummy_mint = Pubkey::new_unique();
-    let pt = program_test_2022(dummy_mint);
-    let mut context = pt.start_with_context().await;
-    check_same_mint(&mut context, &spl_token_2022_interface::id()).await;
-}
-
-#[tokio::test]
-async fn success_same_mint() {
-    let dummy_mint = Pubkey::new_unique();
-    let pt = program_test(dummy_mint);
-    let mut context = pt.start_with_context().await;
-    check_same_mint(&mut context, &spl_token_interface::id()).await;
-=======
 #[test]
 fn success_same_mint_2022() {
     check_same_mint_mollusk(&spl_token_2022::id());
@@ -278,7 +208,6 @@
 #[test]
 fn success_same_mint() {
     check_same_mint_mollusk(&spl_token::id());
->>>>>>> 6637fd43
 }
 
 fn check_different_mints_mollusk(program_id: &Pubkey) {
@@ -336,22 +265,6 @@
     );
 }
 
-<<<<<<< HEAD
-#[tokio::test]
-async fn success_different_mints() {
-    let dummy_mint = Pubkey::new_unique();
-    let pt = program_test(dummy_mint);
-    let mut context = pt.start_with_context().await;
-    check_different_mints(&mut context, &spl_token_interface::id()).await;
-}
-
-#[tokio::test]
-async fn success_different_mints_2022() {
-    let dummy_mint = Pubkey::new_unique();
-    let pt = program_test_2022(dummy_mint);
-    let mut context = pt.start_with_context().await;
-    check_different_mints(&mut context, &spl_token_2022_interface::id()).await;
-=======
 #[test]
 fn success_different_mints() {
     check_different_mints_mollusk(&spl_token::id());
@@ -360,7 +273,6 @@
 #[test]
 fn success_different_mints_2022() {
     check_different_mints_mollusk(&spl_token_2022::id());
->>>>>>> 6637fd43
 }
 
 // Error test cases using mollusk
@@ -407,28 +319,7 @@
         &wallet,
         recover,
         Some(InstructionError::MissingRequiredSignature),
-<<<<<<< HEAD
-    )
-    .await;
-}
-
-#[tokio::test]
-async fn fail_missing_wallet_signature_2022() {
-    let dummy_mint = Pubkey::new_unique();
-    let pt = program_test_2022(dummy_mint);
-    let mut context = pt.start_with_context().await;
-    check_missing_wallet_signature(&mut context, &spl_token_2022_interface::id()).await;
-}
-
-#[tokio::test]
-async fn fail_missing_wallet_signature() {
-    let dummy_mint = Pubkey::new_unique();
-    let pt = program_test(dummy_mint);
-    let mut context = pt.start_with_context().await;
-    check_missing_wallet_signature(&mut context, &spl_token_interface::id()).await;
-=======
-    );
->>>>>>> 6637fd43
+    );
 }
 
 #[test]
@@ -476,22 +367,6 @@
     );
 }
 
-<<<<<<< HEAD
-#[tokio::test]
-async fn fail_wrong_signer_2022() {
-    let dummy_mint = Pubkey::new_unique();
-    let pt = program_test_2022(dummy_mint);
-    let mut context = pt.start_with_context().await;
-    check_wrong_signer(&mut context, &spl_token_2022_interface::id()).await;
-}
-
-#[tokio::test]
-async fn fail_wrong_signer() {
-    let dummy_mint = Pubkey::new_unique();
-    let pt = program_test(dummy_mint);
-    let mut context = pt.start_with_context().await;
-    check_wrong_signer(&mut context, &spl_token_interface::id()).await;
-=======
 #[test]
 fn fail_wrong_signer_2022() {
     let mollusk = setup_mollusk_with_programs(&spl_token_2022::id());
@@ -522,7 +397,6 @@
     
     let recover_instruction = instruction::recover_nested(&wrong_wallet.pubkey(), &mint, &mint, &spl_token::id()); // Wrong signer
     try_recover_nested_mollusk(&mollusk, &mut accounts, &spl_token::id(), mint, &mint_authority, nested_ata, owner_ata, &wrong_wallet, recover_instruction, Some(InstructionError::IllegalOwner));
->>>>>>> 6637fd43
 }
 
 #[test]
@@ -531,122 +405,6 @@
     let payer = Keypair::new();
     let wallet = Keypair::new();
     let wrong_wallet = Pubkey::new_unique();
-<<<<<<< HEAD
-    let (mint, mint_authority) = create_mint(context, program_id).await;
-
-    let owner_associated_token_address =
-        create_associated_token_account(context, &wallet.pubkey(), &mint, program_id).await;
-    let nested_associated_token_address =
-        create_associated_token_account(context, &wrong_wallet, &mint, program_id).await;
-
-    context.last_blockhash = context
-        .banks_client
-        .get_new_latest_blockhash(&context.last_blockhash)
-        .await
-        .unwrap();
-    let transaction = Transaction::new_signed_with_payer(
-        &[instruction::recover_nested(
-            &wallet.pubkey(),
-            &mint,
-            &mint,
-            program_id,
-        )],
-        Some(&context.payer.pubkey()),
-        &[&context.payer, &wallet],
-        context.last_blockhash,
-    );
-    try_recover_nested(
-        context,
-        program_id,
-        mint,
-        mint_authority,
-        nested_associated_token_address,
-        owner_associated_token_address,
-        wallet,
-        transaction,
-        Some(InstructionError::IllegalOwner),
-    )
-    .await;
-}
-
-#[tokio::test]
-async fn fail_not_nested_2022() {
-    let dummy_mint = Pubkey::new_unique();
-    let pt = program_test_2022(dummy_mint);
-    let mut context = pt.start_with_context().await;
-    check_not_nested(&mut context, &spl_token_2022_interface::id()).await;
-}
-
-#[tokio::test]
-async fn fail_not_nested() {
-    let dummy_mint = Pubkey::new_unique();
-    let pt = program_test(dummy_mint);
-    let mut context = pt.start_with_context().await;
-    check_not_nested(&mut context, &spl_token_interface::id()).await;
-}
-
-async fn check_wrong_address_derivation_owner(
-    context: &mut ProgramTestContext,
-    program_id: &Pubkey,
-) {
-    let wallet = Keypair::new();
-    let wrong_wallet = Pubkey::new_unique();
-    let (mint, mint_authority) = create_mint(context, program_id).await;
-
-    let owner_associated_token_address =
-        create_associated_token_account(context, &wallet.pubkey(), &mint, program_id).await;
-    let nested_associated_token_address = create_associated_token_account(
-        context,
-        &owner_associated_token_address,
-        &mint,
-        program_id,
-    )
-    .await;
-
-    let wrong_owner_associated_token_address =
-        get_associated_token_address_with_program_id(&mint, &wrong_wallet, program_id);
-    let mut recover = instruction::recover_nested(&wallet.pubkey(), &mint, &mint, program_id);
-    recover.accounts[3] = AccountMeta::new(wrong_owner_associated_token_address, false);
-    context.last_blockhash = context
-        .banks_client
-        .get_new_latest_blockhash(&context.last_blockhash)
-        .await
-        .unwrap();
-    let transaction = Transaction::new_signed_with_payer(
-        &[recover],
-        Some(&context.payer.pubkey()),
-        &[&context.payer, &wallet],
-        context.last_blockhash,
-    );
-    try_recover_nested(
-        context,
-        program_id,
-        mint,
-        mint_authority,
-        nested_associated_token_address,
-        wrong_owner_associated_token_address,
-        wallet,
-        transaction,
-        Some(InstructionError::InvalidSeeds),
-    )
-    .await;
-}
-
-#[tokio::test]
-async fn fail_wrong_address_derivation_owner_2022() {
-    let dummy_mint = Pubkey::new_unique();
-    let pt = program_test_2022(dummy_mint);
-    let mut context = pt.start_with_context().await;
-    check_wrong_address_derivation_owner(&mut context, &spl_token_2022_interface::id()).await;
-}
-
-#[tokio::test]
-async fn fail_wrong_address_derivation_owner() {
-    let dummy_mint = Pubkey::new_unique();
-    let pt = program_test(dummy_mint);
-    let mut context = pt.start_with_context().await;
-    check_wrong_address_derivation_owner(&mut context, &spl_token_interface::id()).await;
-=======
     let mut accounts = create_mollusk_base_accounts_with_token(&payer, &spl_token_2022::id());
     accounts.extend([(wallet.pubkey(), account_builder::AccountBuilder::system_account(1_000_000)), (wrong_wallet, account_builder::AccountBuilder::system_account(1_000_000))]);
     let (mint, mint_authority) = create_mint_mollusk(&mollusk, &mut accounts, &payer, &spl_token_2022::id());
@@ -686,7 +444,6 @@
     let mut recover_instruction = instruction::recover_nested(&wallet.pubkey(), &mint, &mint, &spl_token_2022::id());
     recover_instruction.accounts[3] = AccountMeta::new(Pubkey::new_unique(), false); // Wrong owner address
     try_recover_nested_mollusk(&mollusk, &mut accounts, &spl_token_2022::id(), mint, &mint_authority, nested_ata, Pubkey::new_unique(), &wallet, recover_instruction, Some(InstructionError::InvalidSeeds));
->>>>>>> 6637fd43
 }
 
 #[test]
@@ -705,14 +462,6 @@
     try_recover_nested_mollusk(&mollusk, &mut accounts, &spl_token::id(), mint, &mint_authority, nested_ata, Pubkey::new_unique(), &wallet, recover_instruction, Some(InstructionError::InvalidSeeds));
 }
 
-<<<<<<< HEAD
-#[tokio::test]
-async fn fail_owner_account_does_not_exist() {
-    let dummy_mint = Pubkey::new_unique();
-    let pt = program_test_2022(dummy_mint);
-    let mut context = pt.start_with_context().await;
-    check_owner_account_does_not_exist(&mut context, &spl_token_2022_interface::id()).await;
-=======
 #[test]
 fn fail_owner_account_does_not_exist() {
     let mollusk = setup_mollusk_with_programs(&spl_token_2022::id());
@@ -727,7 +476,6 @@
     
     let recover_instruction = instruction::recover_nested(&wallet.pubkey(), &mint, &mint, &spl_token_2022::id());
     try_recover_nested_mollusk(&mollusk, &mut accounts, &spl_token_2022::id(), mint, &mint_authority, nested_ata, owner_ata_address, &wallet, recover_instruction, Some(InstructionError::IllegalOwner));
->>>>>>> 6637fd43
 }
 
 #[test]
@@ -735,53 +483,6 @@
     let mollusk = setup_mollusk_with_programs(&spl_token_2022::id());
     let payer = Keypair::new();
     let wallet = Keypair::new();
-<<<<<<< HEAD
-    let dummy_mint = Pubkey::new_unique();
-    let pt = program_test_2022(dummy_mint);
-    let mut context = pt.start_with_context().await;
-    let program_id = spl_token_2022_interface::id();
-    let wrong_program_id = spl_token_interface::id();
-    let (mint, mint_authority) = create_mint(&mut context, &program_id).await;
-
-    let owner_associated_token_address =
-        create_associated_token_account(&mut context, &wallet.pubkey(), &mint, &program_id).await;
-    let nested_associated_token_address = create_associated_token_account(
-        &mut context,
-        &owner_associated_token_address,
-        &mint,
-        &program_id,
-    )
-    .await;
-
-    context.last_blockhash = context
-        .banks_client
-        .get_new_latest_blockhash(&context.last_blockhash)
-        .await
-        .unwrap();
-    let transaction = Transaction::new_signed_with_payer(
-        &[instruction::recover_nested(
-            &wallet.pubkey(),
-            &mint,
-            &mint,
-            &wrong_program_id,
-        )],
-        Some(&context.payer.pubkey()),
-        &[&context.payer, &wallet],
-        context.last_blockhash,
-    );
-    try_recover_nested(
-        &mut context,
-        &program_id,
-        mint,
-        mint_authority,
-        nested_associated_token_address,
-        owner_associated_token_address,
-        wallet,
-        transaction,
-        Some(InstructionError::IllegalOwner),
-    )
-    .await;
-=======
     let mut accounts = create_mollusk_base_accounts_with_token(&payer, &spl_token_2022::id());
     accounts.push((wallet.pubkey(), account_builder::AccountBuilder::system_account(1_000_000)));
     let (mint, mint_authority) = create_mint_mollusk(&mollusk, &mut accounts, &payer, &spl_token_2022::id());
@@ -790,7 +491,6 @@
     
     let recover_instruction = instruction::recover_nested(&wallet.pubkey(), &mint, &mint, &spl_token::id()); // Wrong program ID
     try_recover_nested_mollusk(&mollusk, &mut accounts, &spl_token_2022::id(), mint, &mint_authority, nested_ata, owner_ata, &wallet, recover_instruction, Some(InstructionError::IllegalOwner));
->>>>>>> 6637fd43
 }
 
 #[test]
@@ -799,53 +499,6 @@
     let payer = Keypair::new();
     let wallet = Keypair::new();
     let wrong_wallet = Pubkey::new_unique();
-<<<<<<< HEAD
-    let dummy_mint = Pubkey::new_unique();
-    let pt = program_test_2022(dummy_mint);
-    let program_id = spl_token_2022_interface::id();
-    let mut context = pt.start_with_context().await;
-    let (mint, mint_authority) = create_mint(&mut context, &program_id).await;
-
-    let owner_associated_token_address =
-        create_associated_token_account(&mut context, &wallet.pubkey(), &mint, &program_id).await;
-    let nested_associated_token_address = create_associated_token_account(
-        &mut context,
-        &owner_associated_token_address,
-        &mint,
-        &program_id,
-    )
-    .await;
-    let wrong_destination_associated_token_account_address =
-        create_associated_token_account(&mut context, &wrong_wallet, &mint, &program_id).await;
-
-    let mut recover = instruction::recover_nested(&wallet.pubkey(), &mint, &mint, &program_id);
-    recover.accounts[2] =
-        AccountMeta::new(wrong_destination_associated_token_account_address, false);
-
-    context.last_blockhash = context
-        .banks_client
-        .get_new_latest_blockhash(&context.last_blockhash)
-        .await
-        .unwrap();
-    let transaction = Transaction::new_signed_with_payer(
-        &[recover],
-        Some(&context.payer.pubkey()),
-        &[&context.payer, &wallet],
-        context.last_blockhash,
-    );
-    try_recover_nested(
-        &mut context,
-        &program_id,
-        mint,
-        mint_authority,
-        nested_associated_token_address,
-        owner_associated_token_address,
-        wallet,
-        transaction,
-        Some(InstructionError::InvalidSeeds),
-    )
-    .await;
-=======
     let mut accounts = create_mollusk_base_accounts_with_token(&payer, &spl_token_2022::id());
     accounts.extend([(wallet.pubkey(), account_builder::AccountBuilder::system_account(1_000_000)), (wrong_wallet, account_builder::AccountBuilder::system_account(1_000_000))]);
     let (mint, mint_authority) = create_mint_mollusk(&mollusk, &mut accounts, &payer, &spl_token_2022::id());
@@ -856,5 +509,4 @@
     let mut recover_instruction = instruction::recover_nested(&wallet.pubkey(), &mint, &mint, &spl_token_2022::id());
     recover_instruction.accounts[2] = AccountMeta::new(wrong_destination_ata, false); // Wrong destination
     try_recover_nested_mollusk(&mollusk, &mut accounts, &spl_token_2022::id(), mint, &mint_authority, nested_ata, wrong_destination_ata, &wallet, recover_instruction, Some(InstructionError::InvalidSeeds));
->>>>>>> 6637fd43
 }